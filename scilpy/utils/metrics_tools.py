--- conflicted
+++ resolved
@@ -292,15 +292,11 @@
                 logging.warning('Weights sum to zero, can\'t be normalized. '
                                 'Disabling weighting')
                 label_weight = None
-<<<<<<< HEAD
-            label_mean = np.average(label_metric,
-=======
 
             # Check if NaNs in metrics
             label_masked_data = np.ma.masked_array(label_metric,
                                                    np.isnan(label_metric))
             label_mean = np.average(label_masked_data,
->>>>>>> 12de1f11
                                     weights=label_weight)
             label_std = np.sqrt(np.average(
                 (label_masked_data - label_mean) ** 2,
