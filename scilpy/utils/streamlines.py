--- conflicted
+++ resolved
@@ -1,15 +1,16 @@
 # -*- coding: utf-8 -*-
-
 import copy
 import logging
 
 from dipy.io.stateful_tractogram import StatefulTractogram
+from dipy.tracking.streamline import set_number_of_points
 from dipy.tracking.streamlinespeed import compress_streamlines
-from dipy.tracking.streamline import set_number_of_points
 import numpy as np
+from scipy.spatial import cKDTree
 from sklearn.cluster import KMeans
 
 from scilpy.tractanalysis.features import get_streamlines_centroid
+
 from scilpy.viz.utils import get_colormap
 
 
@@ -338,74 +339,4 @@
     new_sft.to_space(space)
     new_sft.to_origin(origin)
 
-<<<<<<< HEAD
-    return new_sft, cutting_counter
-=======
-    return new_sft, cutting_counter
-
-
-def upsample_tractogram(sft, nb, point_wise_std=None,
-                        streamline_wise_std=None, gaussian=None, spline=None,
-                        seed=None):
-    """
-    Generate new streamlines by either adding gaussian noise around
-    streamlines' points, or by translating copies of existing streamlines
-    by a random amount.
-
-    Parameters
-    ----------
-    sft : StatefulTractogram
-        The tractogram to upsample
-    nb : int
-        The target number of streamlines in the tractogram.
-    point_wise_std : float
-        The standard deviation of the gaussian to use to generate point-wise
-        noise on the streamlines.
-    streamline_wise_std : float
-        The standard deviation of the gaussian to use to generate
-        streamline-wise noise on the streamlines.
-    gaussian: float
-        The sigma used for smoothing streamlines.
-    spline: (float, int)
-        Pair of sigma and number of control points used to model each
-        streamline as a spline and smooth it.
-    seed: int
-        Seed for RNG.
-
-    Returns
-    -------
-    new_sft : StatefulTractogram
-        The upsampled tractogram.
-    """
-    assert bool(point_wise_std) ^ bool(streamline_wise_std), \
-        'Can only add either point-wise or streamline-wise noise' + \
-        ', not both nor none.'
-
-    rng = np.random.RandomState(seed)
-
-    # Get the number of streamlines to add
-    nb_new = nb - len(sft.streamlines)
-
-    # Get the streamlines that will serve as a base for new ones
-    indices = rng.choice(
-        len(sft.streamlines), nb_new)
-    new_streamlines = sft.streamlines.copy()
-
-    # For all selected streamlines, add noise and smooth
-    for s in sft.streamlines[indices]:
-        if point_wise_std:
-            noise = rng.normal(scale=point_wise_std, size=s.shape)
-        elif streamline_wise_std:
-            noise = rng.normal(scale=streamline_wise_std, size=s.shape[-1])
-        new_s = s + noise
-        if gaussian:
-            new_s = smooth_line_gaussian(new_s, gaussian)
-        elif spline:
-            new_s = smooth_line_spline(new_s, spline[0],
-                                       spline[1])
-
-        new_streamlines.append(new_s)
-
-    new_sft = StatefulTractogram.from_sft(new_streamlines, sft)
-    return new_sft
->>>>>>> 0179bc0e
+    return new_sft, cutting_counter