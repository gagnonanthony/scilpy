#!/usr/bin/env python3
# -*- coding: utf-8 -*-

"""
Compute a connectivity matrix from a tractogram and a parcellation.

Current strategy is to keep the longest streamline segment connecting
2 regions. If the streamline crosses other gray matter regions before
reaching its final connected region, the kept connection is still the
longest. This is robust to compressed streamlines.

The output file is a hdf5 (.h5) where the keys are 'LABEL1_LABEL2' and each
group is composed of 'data', 'offsets' and 'lengths' from the array_sequence.
The 'data' is stored in VOX/CORNER for simplicity and efficiency.

NOTE: this script can take a while to run. Please be patient.
Example: on a tractogram with 1.8M streamlines, running on a SSD:
- 15 minutes without post-processing, only saving final bundles.
- 30 minutes with full post-processing, only saving final bundles.
- 60 minutes with full post-processing, saving all possible files.
"""

import argparse
import itertools
import logging
import os
import time

import coloredlogs
from dipy.io.stateful_tractogram import (StatefulTractogram,
                                         set_sft_logger_level)
from dipy.io.streamline import save_tractogram
from dipy.io.utils import get_reference_info, is_header_compatible
from dipy.tracking.streamlinespeed import length
import h5py
import nibabel as nib
from nibabel.streamlines.array_sequence import ArraySequence
import numpy as np

from scilpy.io.image import get_data_as_label
<<<<<<< HEAD
=======
from scilpy.io.streamlines import load_tractogram_with_reference
>>>>>>> b6ae4479
from scilpy.io.utils import (add_overwrite_arg,
                             add_verbose_arg,
                             add_reference_arg,
                             assert_inputs_exist,
                             assert_outputs_exist,
                             assert_output_dirs_exist_and_empty)
from scilpy.tractanalysis.features import (remove_outliers,
                                           remove_loops_and_sharp_turns)
from scilpy.tractanalysis.tools import (compute_connectivity,
                                        compute_streamline_segment,
                                        extract_longest_segments_from_profile)
from scilpy.tractanalysis.uncompress import uncompress


def _get_output_paths(args):
    root_dir = args.out_dir
    paths = {'raw': os.path.join(root_dir, 'raw_connections/'),
             'final': os.path.join(root_dir, 'final_connections/'),
             'invalid_length': os.path.join(root_dir, 'invalid_length/'),
             'valid_length': os.path.join(root_dir, 'valid_length/'),
             'loops': os.path.join(root_dir, 'loops/'),
             'outliers': os.path.join(root_dir, 'outliers/'),
             'qb_curv': os.path.join(root_dir, 'qb_curv/'),
             'no_loops': os.path.join(root_dir, 'no_loops/'),
             'inliers': os.path.join(root_dir, 'inliers/')}

    return paths


def _get_saving_options(args):
    saving_options = {'raw': args.save_raw_connections,
                      'intermediate': args.save_intermediate,
                      'discarded': args.save_discarded,
                      'final': True}

    return saving_options


def _create_required_output_dirs(args):
    if not args.out_dir:
        return
    out_paths = _get_output_paths(args)
    os.mkdir(out_paths['final'])

    if args.save_raw_connections:
        os.mkdir(out_paths['raw'])

    if args.save_discarded:
        os.mkdir(out_paths['loops'])
        os.mkdir(out_paths['outliers'])
        os.mkdir(out_paths['qb_curv'])
        os.mkdir(out_paths['invalid_length'])

    if args.save_intermediate:
        os.mkdir(out_paths['no_loops'])
        os.mkdir(out_paths['inliers'])
        os.mkdir(out_paths['valid_length'])


def _save_if_needed(sft, hdf5_file, args,
                    save_type, step_type,
                    in_label, out_label):
    if step_type == 'final':
        group = hdf5_file.create_group('{}_{}'.format(in_label, out_label))
        group.create_dataset('data', data=np.asarray(sft.streamlines.get_data(),
                                                     dtype=np.float32))
        group.create_dataset('offsets', data=sft.streamlines._offsets,
                             dtype=np.int64)
        group.create_dataset('lengths', data=sft.streamlines._lengths,
                             dtype=np.int32)
        for key in sft.data_per_streamline.keys():
            group.create_dataset(key, data=sft.data_per_streamline[key],
                                 dtype=np.float32)

    if args.out_dir:
        saving_options = _get_saving_options(args)
        out_paths = _get_output_paths(args)

        if saving_options[save_type] and len(sft):
            out_name = os.path.join(out_paths[step_type],
                                    '{}_{}.trk'.format(in_label,
                                                       out_label))
            save_tractogram(sft, out_name)


def _prune_segments(segments, min_length, max_length, vox_size):
    lengths = list(length(segments) * vox_size)
    valid = []
    invalid = []

    for i, tuple_zip in enumerate(zip(segments, lengths)):
        se, le = tuple_zip
        if min_length <= le <= max_length:
            valid.append(i)
        else:
            invalid.append(i)
    return valid, invalid


def _build_arg_parser():
    p = argparse.ArgumentParser(
        formatter_class=argparse.RawTextHelpFormatter,
        description=__doc__)
    p.add_argument('in_tractogram',
                   help='Tractogram filename. Format must be one of \n'
                        'trk, tck, vtk, fib, dpy.')
    p.add_argument('in_labels',
                   help='Labels file name (nifti). Labels must have 0 as '
                        'background.')
<<<<<<< HEAD
    p.add_argument('output_dir',
                   help='Output directory path.')
=======
    p.add_argument('out_hdf5',
                   help='Output hdf5 file (.h5).')
>>>>>>> b6ae4479

    post_proc = p.add_argument_group('Post-processing options')
    post_proc.add_argument('--no_pruning', action='store_true',
                           help='If set, will NOT prune on length.\n'
                                'Length criteria in --min_length, '
                                '--max_length.')
    post_proc.add_argument('--no_remove_loops', action='store_true',
                           help='If set, will NOT remove streamlines making '
                                'loops.\nAngle criteria based on '
                                '--loop_max_angle.')
    post_proc.add_argument('--no_remove_outliers', action='store_true',
                           help='If set, will NOT remove outliers using QB.\n'
                                'Criteria based on --outlier_threshold.')
    post_proc.add_argument('--no_remove_curv_dev', action='store_true',
                           help='If set, will NOT remove streamlines that '
                                'deviate from the mean curvature.\n'
                                'Threshold based on --curv_qb_distance.')

    pr = p.add_argument_group('Pruning options')
    pr.add_argument('--min_length', type=float, default=20.,
                    help='Pruning minimal segment length. [%(default)s]')
    pr.add_argument('--max_length', type=float, default=200.,
                    help='Pruning maximal segment length. [%(default)s]')

    og = p.add_argument_group('Outliers and loops options')
    og.add_argument('--outlier_threshold', type=float, default=0.5,
                    help='Outlier removal threshold when using hierarchical '
                         'QB. [%(default)s]')
    og.add_argument('--loop_max_angle', type=float, default=330.,
                    help='Maximal winding angle over which a streamline is '
                         'considered as looping. [%(default)s]')
    og.add_argument('--curv_qb_distance', type=float, default=10.,
                    help='Clustering threshold for centroids curvature '
                         'filtering with QB. [%(default)s]')

    s = p.add_argument_group('Saving options')
    s.add_argument('--out_dir',
                   help='Output directory for each connection as separate '
                        'file (.trk).')
    s.add_argument('--save_raw_connections', action='store_true',
                   help='If set, will save all raw cut connections in a '
                        'subdirectory.')
    s.add_argument('--save_intermediate', action='store_true',
                   help='If set, will save the intermediate results of '
                        'filtering.')
    s.add_argument('--save_discarded', action='store_true',
                   help='If set, will save discarded streamlines in '
                        'subdirectories.\n'
                        'Includes loops, outliers and qb_loops.')

    p.add_argument('--out_labels_list', metavar='OUT_FILE',
                   help='Save the labels list as text file.\n'
                        'Needed for scil_compute_connectivity.py and others.')

    add_reference_arg(p)
    add_verbose_arg(p)
    add_overwrite_arg(p)

    return p


def main():
    parser = _build_arg_parser()
    args = parser.parse_args()

    assert_inputs_exist(parser, [args.in_tractogram, args.in_labels])
<<<<<<< HEAD
=======
    assert_outputs_exist(parser, args, args.out_hdf5)
>>>>>>> b6ae4479

    # HDF5 will not overwrite the file
    if os.path.isfile(args.out_hdf5):
        os.remove(args.out_hdf5)

    if (args.save_raw_connections or args.save_intermediate
            or args.save_discarded) and not args.out_dir:
        parser.error('To save outputs in the streamlines form, provide the '
                     'output directory using --out_dir.')

    if args.out_dir:
        if os.path.abspath(args.out_dir) == os.getcwd():
            parser.error('Do not use the current path as output directory.')
        assert_output_dirs_exist_and_empty(parser, args, args.out_dir,
                                           create_dir=True)

    log_level = logging.WARNING
    if args.verbose:
        log_level = logging.INFO
    logging.basicConfig(level=log_level)
    coloredlogs.install(level=log_level)
    set_sft_logger_level('WARNING')

    img_labels = nib.load(args.in_labels)
    data_labels = get_data_as_label(img_labels)
    real_labels = np.unique(data_labels)[1:]
    if args.out_labels_list:
        np.savetxt(args.out_labels_list, real_labels, fmt='%i')

    # Voxel size must be isotropic, for speed/performance considerations
    vox_sizes = img_labels.header.get_zooms()
    if not np.mean(vox_sizes) == vox_sizes[0]:
        parser.error('Labels must be isotropic')

    logging.info('*** Loading streamlines ***')
    time1 = time.time()
    sft = load_tractogram_with_reference(parser, args, args.in_tractogram)
    time2 = time.time()
    logging.info('    Loading {} streamlines took {} sec.'.format(
        len(sft), round(time2 - time1, 2)))

<<<<<<< HEAD
=======
    if not is_header_compatible(sft, img_labels):
        raise IOError('{} and {}do not have a compatible header'.format(
            args.in_tractogram, args.in_labels))

>>>>>>> b6ae4479
    logging.info('*** Filtering streamlines ***')
    original_len = len(sft)
    time1 = time.time()

    sft.to_vox()
    sft.to_corner()
    sft.remove_invalid_streamlines()
    time2 = time.time()
    logging.info(
        '    Discarded {} streamlines from filtering in {} sec.'.format(
            original_len - len(sft), round(time2 - time1, 2)))
    logging.info('    Number of streamlines to process: {}'.format(len(sft)))

    # Get all streamlines intersection indices
    logging.info('*** Computing streamlines intersection ***')
    time1 = time.time()

    indices, points_to_idx = uncompress(sft.streamlines, return_mapping=True)

    time2 = time.time()
    logging.info('    Streamlines intersection took {} sec.'.format(
        round(time2 - time1, 2)))

    # Compute the connectivity mapping
    logging.info('*** Computing connectivity information ***')
    time1 = time.time()
    con_info = compute_connectivity(indices,
                                    data_labels, real_labels,
                                    extract_longest_segments_from_profile)
    time2 = time.time()
    logging.info('    Connectivity computation took {} sec.'.format(
        round(time2 - time1, 2)))

    # Prepare directories and information needed to save.
    _create_required_output_dirs(args)

    logging.info('*** Starting connection post-processing and saving. ***')
    logging.info('    This can be long, be patient.')
    time1 = time.time()

    # Saving will be done from streamlines already in the right space
    comb_list = list(itertools.combinations(real_labels, r=2))
    comb_list.extend(zip(real_labels, real_labels))

    iteration_counter = 0
    hdf5_file = h5py.File(args.out_hdf5, 'w')
    affine, dimensions, voxel_sizes, voxel_order = get_reference_info(sft)
    hdf5_file.attrs['affine'] = affine
    hdf5_file.attrs['dimensions'] = dimensions
    hdf5_file.attrs['voxel_sizes'] = voxel_sizes
    hdf5_file.attrs['voxel_order'] = voxel_order

    # Each connections is processed independently. Multiprocessing would be
    # a burden on the I/O of most SSD/HD 
    for in_label, out_label in comb_list:
        if iteration_counter > 0 and iteration_counter % 100 == 0:
            logging.info('Split {} nodes out of {}'.format(iteration_counter,
                                                           len(comb_list)))
        iteration_counter += 1

        pair_info = []
        if in_label not in con_info:
            continue
        elif out_label in con_info[in_label]:
            pair_info.extend(con_info[in_label][out_label])

        if out_label not in con_info:
            continue
        elif in_label in con_info[out_label]:
            pair_info.extend(con_info[out_label][in_label])

        if not len(pair_info):
            continue

        connecting_streamlines = []
        connecting_ids = []
        for connection in pair_info:
            strl_idx = connection['strl_idx']
            curr_streamlines = compute_streamline_segment(
                sft.streamlines[strl_idx],
                indices[strl_idx],
                connection['in_idx'],
                connection['out_idx'],
                points_to_idx[strl_idx])
            connecting_streamlines.append(curr_streamlines)
            connecting_ids.append(strl_idx)

        # Each step is processed from the previous 'success'
        #   1. raw         -> length pass/fail
        #   2. length pass -> loops pass/fail
        #   3. loops pass  -> outlier detection pass/fail
        #   4. outlier detection pass -> qb curvature pass/fail
        #   5. qb curvature pass == final connections
        raw_sft = StatefulTractogram.from_sft(
            connecting_streamlines, sft,
            data_per_streamline=sft.data_per_streamline[connecting_ids],
            data_per_point={})
        _save_if_needed(raw_sft, hdf5_file, args,
                        'raw', 'raw', in_label, out_label)

        # Doing all post-processing
        if not args.no_pruning:
            valid_length_ids, invalid_length_ids = _prune_segments(
                raw_sft.streamlines,
                args.min_length,
                args.max_length,
                vox_sizes[0])

            valid_length = ArraySequence(connecting_streamlines)[
                valid_length_ids]
            invalid_length = ArraySequence(connecting_streamlines)[
                invalid_length_ids]
            invalid_length_sft = StatefulTractogram.from_sft(
                invalid_length, raw_sft,
                data_per_streamline=raw_sft.data_per_streamline[invalid_length_ids],
                data_per_point={})

            _save_if_needed(invalid_length_sft, hdf5_file, args,
                            'discarded', 'invalid_length',
                            in_label, out_label)
        else:
            valid_length = connecting_streamlines
            valid_length_ids = range(len(connecting_streamlines))

        if not len(valid_length):
            continue

        valid_length_sft = StatefulTractogram.from_sft(
            valid_length, raw_sft,
            data_per_streamline=raw_sft.data_per_streamline[valid_length_ids],
            data_per_point={})

        _save_if_needed(valid_length_sft, hdf5_file, args,
                        'intermediate', 'valid_length', in_label, out_label)

        if not args.no_remove_loops:
            no_loop_ids = remove_loops_and_sharp_turns(valid_length,
                                                       args.loop_max_angle)
            no_loops = valid_length[no_loop_ids]
            loop_ids = np.setdiff1d(np.arange(len(valid_length)), no_loop_ids)
            loops = valid_length[loop_ids]

            loops_sft = StatefulTractogram.from_sft(
                loops, valid_length_sft,
                data_per_streamline=valid_length_sft.data_per_streamline[loop_ids],
                data_per_point={})

            _save_if_needed(loops_sft, hdf5_file, args,
                            'discarded', 'loops', in_label, out_label)
        else:
            no_loops = valid_length
            no_loops = range(len(valid_length))

        if not len(no_loops):
            continue

        no_loops_sft = StatefulTractogram.from_sft(
            no_loops, valid_length_sft,
            data_per_streamline=valid_length_sft.data_per_streamline[no_loop_ids],
            data_per_point={})

        _save_if_needed(no_loops_sft, hdf5_file, args,
                        'intermediate', 'no_loops', in_label, out_label)

        if not args.no_remove_outliers:
            outliers_ids, inliers_ids = remove_outliers(no_loops,
                                                        args.outlier_threshold)
            outliers = no_loops[outliers_ids]
            inliers = no_loops[inliers_ids]

            outliers_sft = StatefulTractogram.from_sft(
                outliers, no_loops_sft,
                data_per_streamline=no_loops_sft.data_per_streamline[outliers_ids],
                data_per_point={})

            _save_if_needed(outliers_sft, hdf5_file, args,
                            'discarded', 'outliers', in_label, out_label)
        else:
            inliers = no_loops
            inliers_ids = range(len(no_loops))

        if not len(inliers):
            continue

        inliers_sft = StatefulTractogram.from_sft(
            inliers, no_loops_sft,
            data_per_streamline=no_loops_sft.data_per_streamline[inliers_ids],
            data_per_point={})

        _save_if_needed(inliers_sft, hdf5_file, args,
                        'intermediate', 'inliers', in_label, out_label)

        if not args.no_remove_curv_dev:
            no_qb_curv_ids = remove_loops_and_sharp_turns(
                inliers,
                args.loop_max_angle,
                use_qb=True,
                qb_threshold=args.curv_qb_distance)
            no_qb_curv = inliers[no_qb_curv_ids]
            qb_curv_ids = np.setdiff1d(np.arange(len(inliers)),
                                       no_qb_curv_ids)
            qb_curv = inliers[qb_curv_ids]

            qb_curv_sft = StatefulTractogram.from_sft(
                qb_curv, inliers_sft,
                data_per_streamline=inliers_sft.data_per_streamline[qb_curv_ids],
                data_per_point={})

            _save_if_needed(qb_curv_sft, hdf5_file, args,
                            'discarded', 'qb_curv', in_label, out_label)
        else:
            no_qb_curv = inliers
            no_qb_curv_ids = range(len(inliers))

        no_qb_curv_sft = StatefulTractogram.from_sft(
            no_qb_curv, inliers_sft,
            data_per_streamline=inliers_sft.data_per_streamline[no_qb_curv_ids],
            data_per_point={})

        _save_if_needed(no_qb_curv_sft, hdf5_file, args,
                        'final', 'final', in_label, out_label)

    hdf5_file.close()
    time2 = time.time()
    logging.info(
        '    Connections post-processing and saving took {} sec.'.format(
            round(time2 - time1, 2)))


if __name__ == "__main__":
    main()<|MERGE_RESOLUTION|>--- conflicted
+++ resolved
@@ -38,10 +38,7 @@
 import numpy as np
 
 from scilpy.io.image import get_data_as_label
-<<<<<<< HEAD
-=======
 from scilpy.io.streamlines import load_tractogram_with_reference
->>>>>>> b6ae4479
 from scilpy.io.utils import (add_overwrite_arg,
                              add_verbose_arg,
                              add_reference_arg,
@@ -151,13 +148,8 @@
     p.add_argument('in_labels',
                    help='Labels file name (nifti). Labels must have 0 as '
                         'background.')
-<<<<<<< HEAD
-    p.add_argument('output_dir',
-                   help='Output directory path.')
-=======
     p.add_argument('out_hdf5',
                    help='Output hdf5 file (.h5).')
->>>>>>> b6ae4479
 
     post_proc = p.add_argument_group('Post-processing options')
     post_proc.add_argument('--no_pruning', action='store_true',
@@ -224,10 +216,7 @@
     args = parser.parse_args()
 
     assert_inputs_exist(parser, [args.in_tractogram, args.in_labels])
-<<<<<<< HEAD
-=======
     assert_outputs_exist(parser, args, args.out_hdf5)
->>>>>>> b6ae4479
 
     # HDF5 will not overwrite the file
     if os.path.isfile(args.out_hdf5):
@@ -269,13 +258,10 @@
     logging.info('    Loading {} streamlines took {} sec.'.format(
         len(sft), round(time2 - time1, 2)))
 
-<<<<<<< HEAD
-=======
     if not is_header_compatible(sft, img_labels):
         raise IOError('{} and {}do not have a compatible header'.format(
             args.in_tractogram, args.in_labels))
 
->>>>>>> b6ae4479
     logging.info('*** Filtering streamlines ***')
     original_len = len(sft)
     time1 = time.time()
@@ -329,7 +315,7 @@
     hdf5_file.attrs['voxel_order'] = voxel_order
 
     # Each connections is processed independently. Multiprocessing would be
-    # a burden on the I/O of most SSD/HD 
+    # a burden on the I/O of most SSD/HD
     for in_label, out_label in comb_list:
         if iteration_counter > 0 and iteration_counter % 100 == 0:
             logging.info('Split {} nodes out of {}'.format(iteration_counter,
